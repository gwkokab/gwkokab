# Copyright 2023 The GWKokab Authors
#
# Licensed under the Apache License, Version 2.0 (the "License");
# you may not use this file except in compliance with the License.
# You may obtain a copy of the License at
#
#     http://www.apache.org/licenses/LICENSE-2.0
#
# Unless required by applicable law or agreed to in writing, software
# distributed under the License is distributed on an "AS IS" BASIS,
# WITHOUT WARRANTIES OR CONDITIONS OF ANY KIND, either express or implied.
# See the License for the specific language governing permissions and
# limitations under the License.


from __future__ import annotations

import os
import warnings
from collections.abc import Callable
from typing_extensions import List, Optional

import numpy as np
from jax import numpy as jnp, random as jrd
from jax.nn import softmax
from jaxtyping import Array, Bool, Float, Int, PRNGKeyArray
<<<<<<< HEAD
from numpyro.distributions import CategoricalProbs, Distribution, MixtureGeneral
=======
>>>>>>> bb432c6d
from numpyro.util import is_prng_key

from ..models.utils import ScaledMixture
from ..models.wrappers import ModelRegistry
from ._utils import ensure_dat_extension, get_progress_bar


PROGRESS_BAR_TEXT_WITDH = 25

error_magazine = ModelRegistry()


class PopulationFactory:
    r"""Class with methods equipped to generate population for each realizations and
    adding errors in it."""

    error_dir: str = "posteriors"
    event_filename: str = "event_{}"
    injection_filename: str = "injections"
    realizations_dir: str = "realization_{}"
    root_dir: str = "data"
    verbose: bool = True

    def __init__(
        self,
        model: ScaledMixture,
        parameters: List[str],
        analysis_time: float,
        logVT_fn: Callable[[Array], Array],
        vt_params: List[str],
        scale_factor: float = 1.0,
        num_realizations: Int[int, "..."] = 5,
        error_size: Int[int, ">0"] = 2_000,
        constraint: Callable[[Array], Bool[Array, "..."]] = lambda x: jnp.ones(
            x.shape[0], dtype=bool
        ),
    ) -> None:
        r"""Check if the parameters are provided."""
        self.model = model
        self.parameters = parameters
        self.analysis_time = analysis_time
        self.logVT_fn = logVT_fn
        self.vt_params = vt_params
        self.scale_factor = scale_factor
        self.num_realizations = num_realizations
        self.error_size = error_size
        self.constraint = constraint

        self.event_filename = ensure_dat_extension(self.event_filename)
        self.injection_filename = ensure_dat_extension(self.injection_filename)

        if self.logVT_fn is None:
            raise ValueError("`logVT_fn` is not provided.")

        if self.model is None:
            raise ValueError("Model is not provided.")
        if not isinstance(self.model, ScaledMixture):
            raise ValueError(
                "The model must be a `ScaledMixture` model for multi-rate model."
                "See `gwkokab.model.utils.ScaledMixture` for more details."
            )

        if self.parameters == []:
            raise ValueError("Parameters are not provided.")
        if self.vt_params == []:
            raise ValueError("VT Parameters are not provided.")

        self.vt_selection_mask = []
        for param in self.vt_params:
            if param in self.parameters:
                self.vt_selection_mask.append(self.parameters.index(param))
            else:
                raise ValueError(f"VT parameter '{param}' is not found in parameters.")

    def exp_rate(self, *, key: PRNGKeyArray) -> Float[Array, ""]:
        r"""Calculates the expected rate."""
        N = int(5e4)
        value = self.model.sample(key, (N,))[..., self.vt_selection_mask]
        sum_of_rates = jnp.sum(jnp.exp(self.model._log_scales))
        return (
            self.analysis_time
            * self.scale_factor
            * sum_of_rates
            * jnp.mean(jnp.exp(self.logVT_fn(value).flatten()))
        )

    def _generate_population(self, size: int, *, key: PRNGKeyArray) -> Array:
        r"""Generate population for a realization."""

        if self.logVT_fn is not None:
            old_size = size
            size += int(1e5)

        population = self.model.sample(key, (size,))
        constraints = self.constraint(population)
        population = population[constraints]

        _, key = jrd.split(key)

        value = population[..., self.vt_selection_mask]

        vt = softmax(self.logVT_fn(value).flatten())
        vt = jnp.nan_to_num(vt, nan=0.0)
        _, key = jrd.split(key)
        index = jrd.choice(
            key, jnp.arange(population.shape[0]), p=vt, shape=(old_size,)
        )

        if os.getenv("GWK_MULTI_COLOR_SUBPOP") is not None:
            count = int(os.getenv("REALIZATION_COUNT")) - 1
            indices = np.loadtxt(f"data/realization_{count}/indices.dat", dtype=int)
            indices = indices[constraints]
            color_indexes = indices[index]
            np.savetxt(f"data/realization_{count}/color.dat", color_indexes, fmt="%d")

        population = population[index]

        return population

    def _generate_realizations(self, key: PRNGKeyArray) -> None:
        r"""Generate realizations for the population."""
        poisson_key, rate_key = jrd.split(key)
        size = int(jrd.poisson(poisson_key, self.exp_rate(key=rate_key)))
        key = rate_key
        if size == 0:
            raise ValueError(
                "Population size is zero. This can be a result of following:\n"
                "\t1. The rate is zero.\n"
                "\t2. The volume is zero.\n"
                "\t3. The models are not selected for rate calculation.\n"
                "\t4. VT file is not provided or is not valid.\n"
                "\t5. Or some other reason."
            )
        pop_keys = jrd.split(key, self.num_realizations)
        os.makedirs(self.root_dir, exist_ok=True)
        with get_progress_bar("Injections", self.verbose) as progress:
            realization_task = progress.add_task(
                "Generating realizations", total=self.num_realizations
            )
            for i in range(self.num_realizations):
                population = self._generate_population(size, key=pop_keys[i])

                if population.shape == ():
                    continue

                realizations_path = os.path.join(
                    self.root_dir, self.realizations_dir.format(i)
                )
                os.makedirs(realizations_path, exist_ok=True)
                injections_file_path = os.path.join(
                    realizations_path, self.injection_filename
                )
                np.savetxt(
                    injections_file_path,
                    population,
                    header=" ".join(self.parameters),
                    comments="",  # To remove the default comment character '#'
                )
                progress.advance(realization_task, 1)

    def _add_error(self, realization_number, *, key: PRNGKeyArray) -> None:
        r"""Adds error to the realizations' population."""
        realizations_path = os.path.join(
            self.root_dir, self.realizations_dir.format(realization_number)
        )

        heads: List[List[int]] = []
        error_fns: List[Callable[[Array, int, PRNGKeyArray], Array]] = []

        for head, err_fn in error_magazine.registry.items():
            _head = []
            for h in head:
                i = self.parameters.index(h)
                _head.append(i)
            heads.append(_head)
            error_fns.append(err_fn)

        output_dir = os.path.join(
            realizations_path, self.error_dir, self.event_filename
        )

        os.makedirs(os.path.join(realizations_path, self.error_dir), exist_ok=True)

        injections_file_path = os.path.join(realizations_path, self.injection_filename)
        data_inj = np.loadtxt(injections_file_path, skiprows=1)
        keys = jrd.split(key, data_inj.shape[0] * len(heads))

        for index in range(data_inj.shape[0]):
            noisey_data = np.empty((self.error_size, len(self.parameters)))
            data = data_inj[index]
            i = 0
            for head, err_fn in zip(heads, error_fns):
                noisey_data_i: Array = err_fn(
                    data[head], self.error_size, keys[index + i]
                )
                if noisey_data_i.ndim == 1:
                    noisey_data_i = noisey_data_i.reshape(self.error_size, -1)
                noisey_data[:, head] = noisey_data_i
                i += 1
            nan_mask = np.isnan(noisey_data).any(axis=1)
            masked_noisey_data = noisey_data[~nan_mask]
            count = np.count_nonzero(masked_noisey_data)
            if count < 2:
                warnings.warn(
                    f"Skipping file {index} due to all NaN values or insufficient data.",
                    category=UserWarning,
                )
                continue
            np.savetxt(
                output_dir.format(index),
                masked_noisey_data,
                header=" ".join(self.parameters),
                comments="",  # To remove the default comment character '#'
            )

    def produce(self, key: Optional[PRNGKeyArray] = None) -> None:
        r"""Generate realizations and add errors to the populations."""
        if key is None:
            key = jrd.PRNGKey(np.random.randint(0, 2**32 - 1))
        else:
            assert is_prng_key(key)
        self._generate_realizations(key)
        keys = jrd.split(key, self.num_realizations)
        with get_progress_bar("Errors", self.verbose) as progress:
            adding_error_task = progress.add_task("Errors", total=self.num_realizations)
            for i in range(self.num_realizations):
                self._add_error(i, key=keys[i])
                progress.advance(adding_error_task, 1)<|MERGE_RESOLUTION|>--- conflicted
+++ resolved
@@ -24,10 +24,6 @@
 from jax import numpy as jnp, random as jrd
 from jax.nn import softmax
 from jaxtyping import Array, Bool, Float, Int, PRNGKeyArray
-<<<<<<< HEAD
-from numpyro.distributions import CategoricalProbs, Distribution, MixtureGeneral
-=======
->>>>>>> bb432c6d
 from numpyro.util import is_prng_key
 
 from ..models.utils import ScaledMixture
