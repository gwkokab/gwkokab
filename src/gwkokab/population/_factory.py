--- conflicted
+++ resolved
@@ -40,13 +40,8 @@
         model_fn: ScaledMixture,
         model_params: dict[str, Array],
         parameters: List[str],
-<<<<<<< HEAD
         logVT_fn: Optional[Callable[[Array], Array]],
         ERate_fn: Callable[[ScaledMixture, Optional[int], dict[str, Array]], Array],
-=======
-        log_selection_fn: Optional[Callable[[Array], Array]],
-        ERate_fn: Callable[[ScaledMixture, Optional[int]], Array],
->>>>>>> 5bde5e72
         num_realizations: int = 5,
         error_size: int = 2_000,
     ) -> None:
@@ -77,30 +72,15 @@
         ValueError
             If parameters are not provided.
         """
-<<<<<<< HEAD
         self.model_fn = model_fn
         self.model = model_fn(**model_params)
-=======
-        error_if(model is None, msg="Model is not provided.")
-        error_if(
-            not isinstance(model, ScaledMixture),
-            msg="The model must be a `ScaledMixture` model for multi-rate model."
-            "See `gwkokab.model.utils.ScaledMixture` for more details.",
-        )
-        error_if(len(parameters) == 0, msg="Parameters are not provided.")
-
-        self.model = model
->>>>>>> 5bde5e72
         self.parameters = parameters
         self.log_selection_fn = log_selection_fn
         self.ERate_fn = ERate_fn
         self.num_realizations = num_realizations
         self.error_size = error_size
-<<<<<<< HEAD
         self.model_params = model_params
-=======
-
->>>>>>> 5bde5e72
+
         if "redshift" in parameters:
             self.redshift_index: Optional[int] = parameters.index("redshift")
         else:
