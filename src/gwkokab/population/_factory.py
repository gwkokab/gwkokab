# Copyright 2023 The GWKokab Authors
# SPDX-License-Identifier: Apache-2.0


import os
import warnings
from collections.abc import Callable
from typing import List, Optional, Tuple

import numpy as np
import tqdm
from jax import nn as jnn, numpy as jnp, random as jrd
from jaxtyping import Array, PRNGKeyArray
from loguru import logger
from numpyro.util import is_prng_key

from ..models.utils import ScaledMixture
from ..models.wrappers import ModelRegistry
from ._utils import ensure_dat_extension


PROGRESS_BAR_TEXT_WITDH = 25

error_magazine = ModelRegistry()


class PopulationFactory:
    error_dir: str = "posteriors"
    event_filename: str = "event_{}"
    injection_filename: str = "injections"
    realizations_dir: str = "realization_{}"
    root_dir: str = "data"
    verbose: bool = True

    def __init__(
        self,
        model: ScaledMixture,
        parameters: List[str],
        logVT_fn: Optional[Callable[[Array], Array]],
        ERate_fn: Callable[[ScaledMixture, int], Array],
        num_realizations: int = 5,
        error_size: int = 2_000,
    ) -> None:
        """Class with methods equipped to generate population for each realizations and
        adding errors in it.

        Parameters
        ----------
        model : ScaledMixture
            Model for the population.
        parameters : List[str]
            Parameters for the model in order.
        logVT_fn : Callable[[Array], Array]
            logarithm of volume time sensitivity function.
        ERate_fn : Callable[[ScaledMixture], Array]
            Expected rate function.
        num_realizations : int, optional
            Number of realizations to generate, by default 5
        error_size : int, optional
            Size of the error to add in the population, by default 2_000

        Raises
        ------
        ValueError
            If model is not provided.
        ValueError
            If provided model is not a `ScaledMixture` model.
        ValueError
            If parameters are not provided.
        """
        self.model = model
        self.parameters = parameters
        self.logVT_fn = logVT_fn
        self.ERate_fn = ERate_fn
        self.num_realizations = num_realizations
        self.error_size = error_size
        self.redshift_index = parameters.index("redshift")

        self.event_filename = ensure_dat_extension(self.event_filename)
        self.injection_filename = ensure_dat_extension(self.injection_filename)

        if self.model is None:
            raise ValueError("Model is not provided.")
        if not isinstance(self.model, ScaledMixture):
            raise ValueError(
                "The model must be a `ScaledMixture` model for multi-rate model."
                "See `gwkokab.model.utils.ScaledMixture` for more details."
            )

        if self.parameters == []:
            raise ValueError("Parameters are not provided.")

    def _generate_population(
        self, size: int, *, key: PRNGKeyArray
    ) -> Tuple[Array, Array, Array, Array]:
        r"""Generate population for a realization."""

        old_size = size
        if self.logVT_fn is not None:
            size += int(1e4)

        population, [indices] = self.model.sample_with_intermediates(key, (size,))

        raw_population = population
        raw_indices = indices

        if self.logVT_fn is not None:
            _, key = jrd.split(key)
            logVT = self.logVT_fn(population)
            logVT = jnp.nan_to_num(
                logVT,
                nan=-jnp.inf,
                posinf=-jnp.inf,
                neginf=-jnp.inf,
            )
            vt = jnn.softmax(logVT)
            _, key = jrd.split(key)
            index = jrd.choice(
                key, jnp.arange(population.shape[0]), p=vt, shape=(old_size,)
            )

            population = population[index]
            indices = indices[index]

        return raw_population, raw_indices, population, indices

    def _generate_realizations(self, key: PRNGKeyArray) -> None:
        r"""Generate realizations for the population."""
        poisson_key, rate_key = jrd.split(key)
<<<<<<< HEAD
        exp_rate = self.ERate_fn(self.model, self.redshift_index)
=======
        exp_rate = self.ERate_fn(self.model)
        logger.debug(f"Expected rate for the population is {exp_rate}")
>>>>>>> a0653bb3
        size = int(jrd.poisson(poisson_key, exp_rate))
        logger.debug(f"Population size is {size}")
        key = rate_key
        if size <= 0:
            raise ValueError(
                f"Population size is {size}. This can be a result of following:\n"
                "\t1. The rate is zero.\n"
                "\t2. The volume is zero.\n"
                "\t3. The models are not selected for rate calculation.\n"
                "\t4. VT file is not provided or is not valid.\n"
                "\t5. Or some other reason."
            )
        pop_keys = jrd.split(key, self.num_realizations)
        os.makedirs(self.root_dir, exist_ok=True)
        with tqdm.tqdm(
            range(self.num_realizations),
            unit="realization",
            total=self.num_realizations,
        ) as pbar:
            pbar.set_description(
                "Generating population".ljust(PROGRESS_BAR_TEXT_WITDH, " ")
            )
            for i in pbar:
                realizations_path = os.path.join(
                    self.root_dir, self.realizations_dir.format(i)
                )
                os.makedirs(realizations_path, exist_ok=True)

                raw_population, raw_indices, population, indices = (
                    self._generate_population(size, key=pop_keys[i])
                )

                if population.shape == ():
                    continue

                injections_file_path = os.path.join(
                    realizations_path, self.injection_filename
                )
                color_indices_file_path = os.path.join(realizations_path, "color.dat")
                np.savetxt(
                    injections_file_path,
                    population,
                    header=" ".join(self.parameters),
                    comments="",  # To remove the default comment character '#'
                )
                np.savetxt(
                    color_indices_file_path,
                    indices,
                    comments="",  # To remove the default comment character '#'
                    fmt="%d",
                )
                raw_injections_file_path = os.path.join(
                    realizations_path, "raw_" + self.injection_filename
                )
                raw_color_indices_file_path = os.path.join(
                    realizations_path, "raw_color.dat"
                )
                np.savetxt(
                    raw_injections_file_path,
                    raw_population,
                    header=" ".join(self.parameters),
                    comments="",  # To remove the default comment character '#'
                )
                np.savetxt(
                    raw_color_indices_file_path,
                    raw_indices,
                    comments="",  # To remove the default comment character '#'
                    fmt="%d",
                )

    def _add_error(self, realization_number, *, key: PRNGKeyArray) -> None:
        r"""Adds error to the realizations' population."""
        realizations_path = os.path.join(
            self.root_dir, self.realizations_dir.format(realization_number)
        )

        heads: List[List[int]] = []
        error_fns: List[Callable[[Array, int, PRNGKeyArray], Array]] = []

        for head, err_fn in error_magazine.registry.items():
            _head = []
            for h in head:
                i = self.parameters.index(h)
                _head.append(i)
            heads.append(_head)
            error_fns.append(err_fn)

        output_dir = os.path.join(
            realizations_path, self.error_dir, self.event_filename
        )

        os.makedirs(os.path.join(realizations_path, self.error_dir), exist_ok=True)

        injections_file_path = os.path.join(realizations_path, self.injection_filename)
        data_inj = np.loadtxt(injections_file_path, skiprows=1)
        keys = jrd.split(key, data_inj.shape[0] * (len(heads) + 1))

        for index in range(data_inj.shape[0]):
            noisy_data = np.empty((self.error_size, len(self.parameters)))
            data = data_inj[index]
            i = 0
            for head, err_fn in zip(heads, error_fns):
                key_idx = index * len(heads) + i
                noisy_data_i: Array = err_fn(data[head], self.error_size, keys[key_idx])
                if noisy_data_i.ndim == 1:
                    noisy_data_i = noisy_data_i.reshape(self.error_size, -1)
                noisy_data[:, head] = noisy_data_i
                i += 1
            nan_mask = np.isnan(noisy_data).any(axis=1)
            noisy_data = noisy_data[~nan_mask]  # type: ignore
            count = np.count_nonzero(noisy_data)
            if count < 1:
                warnings.warn(
                    f"Skipping file {index} due to all NaN values or insufficient data.",
                    category=UserWarning,
                )
                continue
            np.savetxt(
                output_dir.format(index),
                noisy_data,
                header=" ".join(self.parameters),
                comments="",  # To remove the default comment character '#'
            )

        if self.logVT_fn is None:
            raw_output_dir = os.path.join(
                realizations_path, self.error_dir, self.event_filename
            )

            os.makedirs(
                os.path.join(realizations_path, "raw_" + self.error_dir), exist_ok=True
            )

            injections_file_path = os.path.join(
                realizations_path, "raw_" + self.injection_filename
            )
            raw_data_inj = np.loadtxt(injections_file_path, skiprows=1)
            keys = jrd.split(key, raw_data_inj.shape[0] * len(heads))

            for index in range(raw_data_inj.shape[0]):
                noisy_data = np.empty((self.error_size, len(self.parameters)))
                data = raw_data_inj[index]
                i = 0
                for head, err_fn in zip(heads, error_fns):
                    key_idx = index * len(heads) + i
                    noisy_data_i: Array = err_fn(
                        data[head], self.error_size, keys[key_idx]
                    )
                    if noisy_data_i.ndim == 1:
                        noisy_data_i = noisy_data_i.reshape(self.error_size, -1)
                    noisy_data[:, head] = noisy_data_i
                    i += 1
                nan_mask = np.isnan(noisy_data).any(axis=1)
                masked_noisey_data = noisy_data[~nan_mask]
                count = np.count_nonzero(masked_noisey_data)
                if count < 2:
                    warnings.warn(
                        f"Skipping file {index} due to all NaN values or insufficient data.",
                        category=UserWarning,
                    )
                    continue
                np.savetxt(
                    raw_output_dir.format(index),
                    masked_noisey_data,
                    header=" ".join(self.parameters),
                    comments="",  # To remove the default comment character '#'
                )

    def produce(self, key: Optional[PRNGKeyArray] = None) -> None:
        """Generate realizations and add errors to the populations.

        Parameters
        ----------
        key : Optional[PRNGKeyArray], optional
            Pseudo-random number generator key for reproducibility, by default None
        """
        if key is None:
            key = jrd.PRNGKey(np.random.randint(0, 2**32 - 1))
        else:
            assert is_prng_key(key)
        self._generate_realizations(key)
        keys = jrd.split(key, self.num_realizations)
        with tqdm.tqdm(
            range(self.num_realizations),
            unit="realization",
            total=self.num_realizations,
        ) as pbar:
            pbar.set_description("Adding errors".ljust(PROGRESS_BAR_TEXT_WITDH, " "))
            for i in pbar:
                self._add_error(i, key=keys[i])<|MERGE_RESOLUTION|>--- conflicted
+++ resolved
@@ -127,12 +127,8 @@
     def _generate_realizations(self, key: PRNGKeyArray) -> None:
         r"""Generate realizations for the population."""
         poisson_key, rate_key = jrd.split(key)
-<<<<<<< HEAD
         exp_rate = self.ERate_fn(self.model, self.redshift_index)
-=======
-        exp_rate = self.ERate_fn(self.model)
         logger.debug(f"Expected rate for the population is {exp_rate}")
->>>>>>> a0653bb3
         size = int(jrd.poisson(poisson_key, exp_rate))
         logger.debug(f"Population size is {size}")
         key = rate_key
