#  Copyright 2023 The GWKokab Authors
#
#  Licensed under the Apache License, Version 2.0 (the "License");
#  you may not use this file except in compliance with the License.
#  You may obtain a copy of the License at
#
#     http://www.apache.org/licenses/LICENSE-2.0
#
#  Unless required by applicable law or agreed to in writing, software
#  distributed under the License is distributed on an "AS IS" BASIS,
#  WITHOUT WARRANTIES OR CONDITIONS OF ANY KIND, either express or implied.
#  See the License for the specific language governing permissions and
#  limitations under the License.

from collections.abc import Callable, Sequence

import equinox as eqx
import jax
from jax import numpy as jnp
from jaxtyping import Array

from ._abc import VolumeTimeSensitivityInterface
from ._utils import load_model
from ._vt_abc import VolumeTimeSensitivityInterface


class NeuralNetVolumeTimeSensitivity(VolumeTimeSensitivityInterface):
    model: eqx.nn.Sequential = eqx.field(init=False)

    def __init__(self, parameters: Sequence[str], filename: str) -> None:
        """Convenience class for loading a neural vt.

        :param parameters: The names of the parameters that the model expects.
        :param filename: The filename of the neural vt.
        """
<<<<<<< HEAD
        names, self.model = load_model(filename)
        if any(name not in parameters for name in names):
            raise ValueError(
                f"{filename} only supports {names}. Requested {parameters}."
=======
        if not parameters:
            raise ValueError("parameters sequence cannot be empty")
        if not isinstance(parameters, Sequence):
            raise TypeError(f"parameters must be a Sequence, got {type(parameters)}")
        if not all(isinstance(p, str) for p in parameters):
            raise TypeError("all parameters must be strings")

        names, self.model = load_model(filename)
        if any(name not in parameters for name in names):
            raise ValueError(
                f"Model in {filename} expects parameters {names}, but received "
                f"{parameters}. Missing: {set(names) - set(parameters)}"
>>>>>>> 8256191b
            )
        self.shuffle_indices = [parameters.index(name) for name in names]

    def get_logVT(self) -> Callable[[Array], Array]:
        """Gets the logVT function."""

        @jax.jit
        def _logVT(x: Array) -> Array:
            x_new = x[..., self.shuffle_indices]
            return self.model(x_new)

        return _logVT

    def get_vmapped_logVT(self) -> Callable[[Array], Array]:
        """Gets the vmapped logVT function for batch processing."""

        model_vmap = jax.vmap(self.model)

        @jax.jit
        def _logVT(x: Array) -> Array:
            x_new = x[..., self.shuffle_indices]
            return jnp.squeeze(model_vmap(x_new), axis=-1)

        return _logVT<|MERGE_RESOLUTION|>--- conflicted
+++ resolved
@@ -33,12 +33,6 @@
         :param parameters: The names of the parameters that the model expects.
         :param filename: The filename of the neural vt.
         """
-<<<<<<< HEAD
-        names, self.model = load_model(filename)
-        if any(name not in parameters for name in names):
-            raise ValueError(
-                f"{filename} only supports {names}. Requested {parameters}."
-=======
         if not parameters:
             raise ValueError("parameters sequence cannot be empty")
         if not isinstance(parameters, Sequence):
@@ -51,7 +45,6 @@
             raise ValueError(
                 f"Model in {filename} expects parameters {names}, but received "
                 f"{parameters}. Missing: {set(names) - set(parameters)}"
->>>>>>> 8256191b
             )
         self.shuffle_indices = [parameters.index(name) for name in names]
 
