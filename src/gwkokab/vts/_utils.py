--- conflicted
+++ resolved
@@ -78,11 +78,7 @@
     return jax.lax.map(model, x, batch_size=batch_size)
 
 
-<<<<<<< HEAD
-def read_data(data_path: str, keys: list[str]) -> pd.DataFrame:
-=======
 def read_data(data_path: str, keys: Sequence[str]) -> pd.DataFrame:
->>>>>>> a13a38d7
     """Read the data from the given path.
 
     Parameters
