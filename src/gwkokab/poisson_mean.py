# Copyright 2023 The GWKokab Authors
# SPDX-License-Identifier: Apache-2.0


from typing import Dict, List, Literal, Optional, Tuple, Union

import equinox as eqx
import jax
from jax import nn as jnn, numpy as jnp, random as jrd
from jaxtyping import Array, PRNGKeyArray
from loguru import logger
from numpyro.distributions.distribution import Distribution, DistributionLike

from gwkokab.constants import Mpc3_to_Gpc3

from .cosmology import PLANCK_2015_Cosmology
from .models import PowerlawRedshift
from .models.utils import ScaledMixture
from .utils.tools import batch_and_remainder, error_if
from .vts import (
    RealInjectionVolumeTimeSensitivity,
    SyntheticInjectionVolumeTimeSensitivity,
    VolumeTimeSensitivityInterface,
)


class PoissonMean(eqx.Module):
    r"""
    Inverse Transform Sampling
    --------------------------

    Samples are generated from :math:`\rho_{\Omega\mid\Lambda}` by using the inverse
    transform sampling method. The estimator is given by,

    .. math::

        \hat{\mu}_{\Omega\mid\Lambda} \approx \frac{1}{N}\sum_{i=1}^{N}\operatorname{VT}(\omega_i),
        \qquad \forall 0<i\leq N, \omega_i \sim \rho_{\Omega\mid\Lambda}.

    This method is very useful when the target distribution is easy to sample from.

    Importance Sampling
    -------------------

    It is very cheap to generate random samples from the proposal distribution and
    evaluate the importance weights and reusing them for rest of the calculations. We
    assume a proposal distribution :math:`\rho_{\phi}` and calculate the importance
    weights as,

    .. math::
        w_i = \frac{\operatorname{VT(\omega_i)}}{\rho_{\phi}(\omega_i)},
        \qquad \forall 0<i\leq N, \omega_i \sim \rho_{\phi}.

    We save these weights and samples for the later use and estimate
    :math:`\mu_{\Omega\mid\Lambda}` as,

    .. math::
        \hat{\mu}_{\Omega\mid\Lambda} \approx \frac{1}{N} \sum_{i=1}^{N}
        w_i \cdot \rho_{\Omega\mid\Lambda}(\omega_i\mid\lambda).

    Importance sampling is a variance reduction technique and it is very useful when the
    proposal distribution is close to the target distribution. Choice of a good proposal
    distribution is a tedious task and it is not always possible to find a good proposal
    distribution. To overcome this problem, we have used a mixture of proposal
    distributions to sample from. Usually, we use a uniform distribution and a
    log-uniform distribution over an appropriate range of the parameters. Some times we
    also add a peak at the maxima and at the expectation of the proposal distribution to
    improve the performance of the importance sampling.
    """

    is_injection_based: bool = eqx.field(init=False, default=False, static=True)
    """Flag to check if the class is injection based or not."""
<<<<<<< HEAD
=======
    is_pdet: bool = eqx.field(init=False, default=False, static=True)
    """Flag to check if the class is a neural pdet or not."""
>>>>>>> 5bde5e72
    key: PRNGKeyArray = eqx.field(init=False)
    logVT_estimator: Optional[VolumeTimeSensitivityInterface] = eqx.field(
        init=False, default=None
    )
    num_samples_per_component: Optional[List[int]] = eqx.field(
        init=False, static=True, default=None
    )
    proposal_log_weights_and_samples: Tuple[Optional[Tuple[Array, Array]], ...] = (
        eqx.field(init=False)
    )
    time_scale: Union[int, float, Array] = eqx.field(init=False, default=1.0)
    parameter_ranges: Dict[str, Union[int, float]] = eqx.field(init=False, default=None)

    def __init__(
        self,
        logVT_estimator: VolumeTimeSensitivityInterface,
        key: PRNGKeyArray,
        proposal_dists: Optional[List[Union[Literal["self"], DistributionLike]]] = None,
        num_samples: int = 10_000,
        self_num_samples: Optional[int] = None,
        num_samples_per_component: Optional[List[int]] = None,
        time_scale: Union[int, float, Array] = 1.0,
    ) -> None:
        """
        Parameters
        ----------
        logVT_estimator : VolumeTimeSensitivityInterface
            Volume Time Sensitivity estimator.
        key : PRNGKeyArray
            PRNG key.
        proposal_dists : List[Union[Literal[&quot;self&quot;], DistributionLike]]
            List of proposal distributions. If "self" is given, the proposal distribution
            is the target distribution itself.
        num_samples : int
            Number of samples, by default 10_000
        self_num_samples : Optional[int], optional
            Number of samples for distribution using Inverse Transform Sampling, by default None
        num_samples_per_component : Optional[List[int]], optional
            Number of samples for each component, by default None
        time_scale : Union[int, float, Array]
            scale factor for time, by default 1.0

        Raises
        ------
        ValueError
            If the proposal distribution is unknown.
        ValueError
            If the proposal distribution is not a distribution.
        """
        if hasattr(logVT_estimator, "parameter_ranges"):
            self.parameter_ranges = logVT_estimator.parameter_ranges
        if isinstance(
            logVT_estimator,
            (
                RealInjectionVolumeTimeSensitivity,
                SyntheticInjectionVolumeTimeSensitivity,
            ),
        ):
            self.is_injection_based = True
            self.key = key
            self.proposal_log_weights_and_samples = (
                (jnp.log(logVT_estimator.sampling_prob), logVT_estimator.injections),
            )
            logger.warning(
                "The time scale is not used for injection based VTs. "
                "We parse the injection files to get the time scales."
            )
            self.time_scale = logVT_estimator.analysis_time_years
            self.num_samples_per_component = [
                logVT_estimator.total_injections,
                logVT_estimator.batch_size,
            ]

        else:
            self.logVT_estimator = logVT_estimator
            self.__init_for_per_component_rate__(
                key=key,
                proposal_dists=proposal_dists,
                num_samples=num_samples,
                self_num_samples=self_num_samples,
                num_samples_per_component=num_samples_per_component,
                time_scale=time_scale,
            )

    def __init_for_per_component_rate__(
        self,
        key: PRNGKeyArray,
        proposal_dists: List[Union[Literal["self"], DistributionLike]],
        num_samples: int = 10_000,
        self_num_samples: Optional[int] = None,
        num_samples_per_component: Optional[List[int]] = None,
        time_scale: Union[int, float, Array] = 1.0,
    ) -> None:
        """
        Parameters
        ----------
        key : PRNGKeyArray
            PRNG key.
        proposal_dists : List[Union[Literal[&quot;self&quot;], DistributionLike]]
            List of proposal distributions. If "self" is given, the proposal distribution
            is the target distribution itself.
        num_samples : int
            Number of samples, by default 10_000
        self_num_samples : Optional[int], optional
            Number of samples for distribution using Inverse Transform Sampling, by default None
        num_samples_per_component : Optional[List[int]], optional
            Number of samples for each component, by default None
        time_scale : Union[int, float, Array]
            scale factor for time, by default 1.0

        Raises
        ------
        ValueError
            If the proposal distribution is unknown.
        ValueError
            If the proposal distribution is not a distribution.
        """
        if num_samples_per_component is not None:
            error_if(
                len(proposal_dists) != len(num_samples_per_component),
                AssertionError,
                "Mismatch between the number of proposal distributions "
                f"({len(proposal_dists)}) and the number of samples per component "
                f"({len(num_samples_per_component)})",
            )
            self.num_samples_per_component = num_samples_per_component
        else:
            self.num_samples_per_component = [
                num_samples for _ in range(len(proposal_dists))
            ]
        self.time_scale = time_scale
        logVT_fn = self.logVT_estimator.get_mapped_logVT()  # type: ignore

        proposal_log_weights_and_samples = []
        for index, dist in enumerate(proposal_dists):
            if isinstance(dist, str):
                if dist.strip().lower() == "self":
                    proposal_log_weights_and_samples.append(None)
                    if self_num_samples is not None:
                        self.num_samples_per_component[index] = self_num_samples
                else:
                    raise ValueError(f"Unknown proposal distribution: {dist}")
            elif isinstance(dist, Distribution):
                _num_samples = self.num_samples_per_component[index]
                samples = dist.sample(key, (_num_samples,))
                proposal_log_prob: Array = dist.log_prob(samples).reshape(_num_samples)
                logVT_samples = logVT_fn(samples).reshape(_num_samples)
                log_weights = logVT_samples - proposal_log_prob
                error_if(
                    log_weights.shape != (_num_samples,),
                    AssertionError,
                    f"Expected log_weights to have shape {(_num_samples,)}, "
                    f"but got {log_weights.shape}",
                )
                error_if(
                    samples.shape[0] != _num_samples,
                    AssertionError,
                    f"Expected samples to have shape {(_num_samples, -1)}, "
                    f"but got {samples.shape}",
                )
                error_if(
                    not jnp.all(jnp.isfinite(log_weights)),
                    AssertionError,
                    f"Expected log_weights to be finite, but got {log_weights}",
                )
                error_if(
                    not jnp.all(jnp.isfinite(samples)),
                    AssertionError,
                    f"Expected samples to be finite, but got {samples}",
                )
                proposal_log_weights_and_samples.append((log_weights, samples))
                key, _ = jrd.split(key)
            else:
                raise ValueError(f"Unknown proposal distribution: {dist}")
        self.proposal_log_weights_and_samples = tuple(proposal_log_weights_and_samples)
        self.key = key

    def __call__(
        self,
        model: ScaledMixture,
        redshift_index: Optional[int],
        model_params: Dict[str, Array],
    ) -> Array:
        r"""Estimate the rate/s by using the given model.

        Parameters
        ----------
        model : ScaledMixture
            Model instance.
        redshift_index : int
            Redshift index for the model.

        Returns
        -------
        Array
            Estimated rate/s.
        """
        if self.parameter_ranges is not None:
            z_max = self.parameter_ranges["redshift_max"]
            for k in model_params:
                if "z_max" in k:
                    model_params[k] = jax.lax.stop_gradient(z_max)

            model_instance: ScaledMixture = model(**model_params)
        else:
            model_instance: ScaledMixture = model(**model_params)

        if not self.is_injection_based:  # per component rate estimation
            return self.calculate_per_component_rate(model_instance, redshift_index)

        # injection based sampling method
        assert redshift_index is not None, (
            "Redshift index must be provided for injection based sampling method."
        )

        def _f(_: None, data: Tuple[Array, Array]) -> Tuple[None, Array]:
            log_weights, samples = data
            # log p(θ_i|λ)
            model_log_prob = model_instance.log_prob(samples).reshape(
                log_weights.shape[0]
            )
            # log p(θ_i|λ) - log w_i
            log_prob = model_log_prob - log_weights

            z = jax.lax.dynamic_index_in_dim(
                samples, redshift_index, axis=-1, keepdims=False
            )
            log_prob += (
                PLANCK_2015_Cosmology.logdVcdz(z) - jnp.log1p(z) + jnp.log(Mpc3_to_Gpc3)
            )

            partial_logsumexp = jnn.logsumexp(
                log_prob, where=~jnp.isneginf(log_prob), axis=-1
            )

            return None, partial_logsumexp

        # n_total = n_accepted + n_rejected, batch size
        num_samples, batch_size = self.num_samples_per_component  # type: ignore

        # log w_i, θ_i
        log_weights, samples = self.proposal_log_weights_and_samples[0]  # type: ignore

        n_accepted = log_weights.shape[0]
        if n_accepted <= batch_size:
            # If the number of accepted injections is less than or equal to the batch size,
            # we can process them all at once.
            _, log_prob = _f(None, (log_weights, samples))
        else:
            batched_log_weights, remainder_log_weights = batch_and_remainder(
                log_weights, batch_size
            )
            batched_samples, remainder_samples = batch_and_remainder(
                samples, batch_size
            )
            _, batched_logprob = jax.lax.scan(
                _f,
                None,
                (batched_log_weights, batched_samples),
            )
            _, remainder_logprob = _f(None, (remainder_log_weights, remainder_samples))
            log_prob = jnp.concatenate(
                [batched_logprob, jnp.expand_dims(remainder_logprob, axis=0)],
                axis=0,
            )

        # (T / n_total) * exp(log Σ exp(log p(θ_i|λ) - log w_i))
        return (self.time_scale / num_samples) * jnp.exp(
            jnn.logsumexp(log_prob, where=~jnp.isneginf(log_prob), axis=-1)
        )

    def calculate_per_component_rate(
        self, model: ScaledMixture, redshift_index: Optional[int]
    ) -> Array:
        r"""Estimate the per component rate/s by using the given model.

        Parameters
        ----------
        model : ScaledMixture
            Model instance.

        Returns
        -------
        Array
            Estimated rate/s.
        """
        error_if(
            not isinstance(model, ScaledMixture),
            msg=f"Expected model to be an instance of ScaledMixture, but got {type(model)}",
        )
        error_if(
            len(self.proposal_log_weights_and_samples) != model.mixture_size,
            msg=f"Expected {model.mixture_size} proposal distributions, "
            f"but got {len(self.proposal_log_weights_and_samples)}",
        )

        per_component_log_estimated_rates_list = []

        logVT_fn = self.logVT_estimator.get_mapped_logVT()  # type: ignore

        for i in range(model.mixture_size):
            log_weights_and_samples = self.proposal_log_weights_and_samples[i]
            component_dist: DistributionLike = model.component_distributions[i]
            num_samples = self.num_samples_per_component[i]  # type: ignore
            log_constant = -jnp.log(num_samples)
            if (
                log_weights_and_samples is None
            ):  # case 1: "self" meaning inverse transform sampling
                samples = component_dist.sample(self.key, (num_samples,))
                log_rate_i = jax.lax.dynamic_index_in_dim(
                    model.log_scales, index=i, axis=-1, keepdims=False
                )
                log_constant += log_rate_i
                per_sample_log_estimated_rates = logVT_fn(samples)
                for m_dist in component_dist.marginal_distributions:
                    if isinstance(m_dist, PowerlawRedshift):
                        log_constant += m_dist.log_norm() + jnp.log(Mpc3_to_Gpc3)
                        break
            else:  # case 2: importance sampling
                log_weights, samples = log_weights_and_samples
                component_log_prob = component_dist.log_prob(samples).reshape(
                    num_samples
                )
                per_sample_log_estimated_rates = log_weights + component_log_prob
                if redshift_index is not None:
                    z = jax.lax.dynamic_index_in_dim(
                        samples, redshift_index, axis=-1, keepdims=False
                    )
                    per_sample_log_estimated_rates += (
                        PLANCK_2015_Cosmology.logdVcdz(z)
                        - jnp.log1p(z)
                        + jnp.log(Mpc3_to_Gpc3)
                    )

            per_component_log_estimated_rate = log_constant + jnn.logsumexp(
                per_sample_log_estimated_rates,
                where=~jnp.isneginf(per_sample_log_estimated_rates),
                axis=-1,
            )
            per_component_log_estimated_rates_list.append(
                per_component_log_estimated_rate
            )

        per_component_log_estimated_rates = jnp.stack(
            per_component_log_estimated_rates_list, axis=-1
        )  # type: ignore

        return self.time_scale * jnp.exp(
            jnn.logsumexp(per_component_log_estimated_rates, axis=-1)
        )<|MERGE_RESOLUTION|>--- conflicted
+++ resolved
@@ -70,11 +70,6 @@
 
     is_injection_based: bool = eqx.field(init=False, default=False, static=True)
     """Flag to check if the class is injection based or not."""
-<<<<<<< HEAD
-=======
-    is_pdet: bool = eqx.field(init=False, default=False, static=True)
-    """Flag to check if the class is a neural pdet or not."""
->>>>>>> 5bde5e72
     key: PRNGKeyArray = eqx.field(init=False)
     logVT_estimator: Optional[VolumeTimeSensitivityInterface] = eqx.field(
         init=False, default=None
