# Copyright 2023 The GWKokab Authors
#
# Licensed under the Apache License, Version 2.0 (the "License");
# you may not use this file except in compliance with the License.
# You may obtain a copy of the License at
#
#     http://www.apache.org/licenses/LICENSE-2.0
#
# Unless required by applicable law or agreed to in writing, software
# distributed under the License is distributed on an "AS IS" BASIS,
# WITHOUT WARRANTIES OR CONDITIONS OF ANY KIND, either express or implied.
# See the License for the specific language governing permissions and
# limitations under the License.


import os
from typing_extensions import Optional

import numpy as np
from flowMC.Sampler import Sampler
from jax import random as jrd
<<<<<<< HEAD
from jaxtyping import Int
=======
>>>>>>> 8256191b


def save_data_from_sampler(
    sampler: Sampler,
    *,
    out_dir: str,
    labels: Optional[list[str]] = None,
    n_samples: int = 5000,
) -> None:
    """This functions saves the data from a sampler to disk. The data saved includes
    the samples from the flow, the chains from the training and production phases,
    the log probabilities, the global and local acceptance rates, and the loss
    values.

    :param sampler: Sampler object
    :param out_dir: path to the output directory
    :param labels: list of labels for the samples, defaults to None
    :param n_samples: number of samples to draw from the flow, defaults to 5000
    """
    if labels is None:
        labels = [f"x{i}" for i in range(sampler.n_dim)]

    out_train = sampler.get_sampler_state(training=True)

    train_chains = np.array(out_train["chains"])
    train_global_accs = np.array(out_train["global_accs"])
    train_local_accs = np.array(out_train["local_accs"])
    train_loss_vals = np.array(out_train["loss_vals"])
    train_log_prob = np.array(out_train["log_prob"])

    out_prod = sampler.get_sampler_state(training=False)

    prod_chains = np.array(out_prod["chains"])
    prod_global_accs = np.array(out_prod["global_accs"])
    prod_local_accs = np.array(out_prod["local_accs"])
    prod_log_prob = np.array(out_prod["log_prob"])

    os.makedirs(out_dir, exist_ok=True)

    samples = np.array(
        sampler.sample_flow(
            n_samples=n_samples,
            rng_key=jrd.PRNGKey(np.random.randint(1, 2**32 - 1)),
        )
    )

    header = " ".join(labels)

    np.savetxt(rf"{out_dir}/nf_samples.dat", samples, header=header)

    n_chains = sampler.n_chains

    np.savetxt(
        rf"{out_dir}/global_accs.dat",
        np.column_stack((train_global_accs.mean(0), prod_global_accs.mean(0))),
        header="train prod",
        comments="#",
    )
    np.savetxt(
        rf"{out_dir}/local_accs.dat",
        np.column_stack((train_local_accs.mean(0), prod_local_accs.mean(0))),
        header="train prod",
        comments="#",
    )
    np.savetxt(rf"{out_dir}/loss.dat", train_loss_vals.reshape(-1), header="loss")

    for i in range(n_chains):
        np.savetxt(
            rf"{out_dir}/train_chains_{i}.dat",
            train_chains[i, :, :],
            header=header,
        )
        np.savetxt(
            rf"{out_dir}/prod_chains_{i}.dat",
            prod_chains[i, :, :],
            header=header,
        )
        np.savetxt(
            rf"{out_dir}/log_prob_{i}.dat",
            np.column_stack((train_log_prob[i, :], prod_log_prob[i, :])),
            header="train prod",
            comments="#",
        )<|MERGE_RESOLUTION|>--- conflicted
+++ resolved
@@ -19,10 +19,6 @@
 import numpy as np
 from flowMC.Sampler import Sampler
 from jax import random as jrd
-<<<<<<< HEAD
-from jaxtyping import Int
-=======
->>>>>>> 8256191b
 
 
 def save_data_from_sampler(
