# Copyright 2023 The GWKokab Authors
#
# Licensed under the Apache License, Version 2.0 (the "License");
# you may not use this file except in compliance with the License.
# You may obtain a copy of the License at
#
#     http://www.apache.org/licenses/LICENSE-2.0
#
# Unless required by applicable law or agreed to in writing, software
# distributed under the License is distributed on an "AS IS" BASIS,
# WITHOUT WARRANTIES OR CONDITIONS OF ANY KIND, either express or implied.
# See the License for the specific language governing permissions and
# limitations under the License.


<<<<<<< HEAD
from . import kernel as kernel, math, transformations
from .kernel import log_planck_taper_window as log_planck_taper_window
=======
from . import math as math, transformations as transformations
>>>>>>> 50611345
from .math import (
    beta_dist_concentrations_to_mean_variance as beta_dist_concentrations_to_mean_variance,
    beta_dist_mean_variance_to_concentrations as beta_dist_mean_variance_to_concentrations,
)
from .transformations import (
    cart_to_polar as cart_to_polar,
    cart_to_spherical as cart_to_spherical,
    chi_costilt_to_chiz as chi_costilt_to_chiz,
    chieff as chieff,
    chirp_mass as chirp_mass,
    delta_m as delta_m,
    delta_m_to_symmetric_mass_ratio as delta_m_to_symmetric_mass_ratio,
    m1_m2_chi1_chi2_costilt1_costilt2_to_chieff as m1_m2_chi1_chi2_costilt1_costilt2_to_chieff,
    m1_m2_chi1_chi2_costilt1_costilt2_to_chiminus as m1_m2_chi1_chi2_costilt1_costilt2_to_chiminus,
    m1_m2_chi1z_chi2z_to_chiminus as m1_m2_chi1z_chi2z_to_chiminus,
    m1_m2_chieff_chiminus_to_chi1z_chi2z as m1_m2_chieff_chiminus_to_chi1z_chi2z,
    m1_q_to_m2 as m1_q_to_m2,
    m1_times_m2 as m1_times_m2,
    m2_q_to_m1 as m2_q_to_m1,
    m_det_z_to_m_source as m_det_z_to_m_source,
    m_source_z_to_m_det as m_source_z_to_m_det,
    mass_ratio as mass_ratio,
    Mc_eta_to_m1_m2 as Mc_eta_to_m1_m2,
    polar_to_cart as polar_to_cart,
    reduced_mass as reduced_mass,
    spherical_to_cart as spherical_to_cart,
    symmetric_mass_ratio as symmetric_mass_ratio,
    symmetric_mass_ratio_to_delta_m as symmetric_mass_ratio_to_delta_m,
    total_mass as total_mass,
)<|MERGE_RESOLUTION|>--- conflicted
+++ resolved
@@ -13,12 +13,8 @@
 # limitations under the License.
 
 
-<<<<<<< HEAD
-from . import kernel as kernel, math, transformations
+from . import kernel as kernel, math as math, transformations as transformations
 from .kernel import log_planck_taper_window as log_planck_taper_window
-=======
-from . import math as math, transformations as transformations
->>>>>>> 50611345
 from .math import (
     beta_dist_concentrations_to_mean_variance as beta_dist_concentrations_to_mean_variance,
     beta_dist_mean_variance_to_concentrations as beta_dist_mean_variance_to_concentrations,
