--- conflicted
+++ resolved
@@ -489,11 +489,7 @@
     ----------
     N : int
         Number of components
-<<<<<<< HEAD
-    parameter_name : Literal[ &quot;m1&quot;, &quot;m2&quot;, &quot;chi1&quot;, &quot;chi2&quot;, &quot;cos_tilt1&quot;, &quot;cos_tilt2&quot;, &quot;ecc&quot;, &quot;cos_iota&quot;, &quot;phi_12&quot;, &quot;polarization_angle&quot;, &quot;right_ascension&quot;, &quot;sin_declination&quot;, ]
-=======
     parameter_name : Literal[ &quot;chi1&quot;, &quot;chi2&quot;, &quot;cos_iota&quot;, &quot;cos_tilt1&quot;, &quot;cos_tilt2&quot;, &quot;dec&quot;, &quot;detection_time&quot;, &quot;ecc&quot;, &quot;m1&quot;, &quot;m2&quot;, &quot;mean_anomaly&quot;, &quot;phi_1&quot;, &quot;phi_12&quot;, &quot;phi_2&quot;, &quot;phi_orb&quot;, &quot;psi&quot;, &quot;ra&quot;, &quot;redshift&quot;, ]
->>>>>>> b6393239
         name of the parameter to create distributions for
     component_type : Literal[&quot;pl&quot;, &quot;g&quot;]
         type of component, either &quot;pl&quot; or &quot;g&quot;
