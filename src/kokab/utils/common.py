# Copyright 2023 The GWKokab Authors
# SPDX-License-Identifier: Apache-2.0


import json
<<<<<<< HEAD
import os
import warnings
=======
>>>>>>> 93eb9936
from collections.abc import Sequence
from typing import Dict, List, Tuple, Union

<<<<<<< HEAD
import arviz as az
import jax
=======
>>>>>>> 93eb9936
import numpy as np
import numpyro
import pandas as pd
from numpyro import distributions as dist
from numpyro._typing import DistributionLike

from gwkokab.vts import available as available_vts, VolumeTimeSensitivityInterface
from kokab.utils.priors import available as available_priors
from kokab.utils.regex import match_all


LOG_REF_PRIOR_NAME: str = "log_prior"
"""Helper variable to store the column name of log reference prior."""


def read_json(json_file: str) -> Dict:
    """Read json file and return.

    Parameters
    ----------
    json_file : str
        path of the json file

    Returns
    -------
    dict
        json file content as dict

    Raises
    ------
    ValueError
        If the file is not found or if the file is not a valid json file
    """
    try:
        with open(json_file, "r") as f:
            content = json.load(f)
    except (FileNotFoundError, json.JSONDecodeError) as e:
        raise ValueError(f"Error loading configuration: {e}")
    return content


def write_json(json_file: str, content: Dict) -> None:
    """Write a dictionary to a json file.

    Parameters
    ----------
    json_file : str
        path of the json file
    content : dict
        content to write to the json file

    Raises
    ------
    ValueError
        If the file is not writable or if the content is not a valid json serializable object
    """
    try:
        with open(json_file, "w") as f:
            json.dump(content, f, indent=4)
    except (FileNotFoundError, TypeError) as e:
        raise ValueError(f"Error writing configuration: {e}")


def expand_arguments(arg: str, n: int) -> List[str]:
    """Extend the argument with a number of strings.

    .. code:: python

        >>> expand_arguments("physics", 3)
        ["physics_0", "physics_1", "physics_2"]

    Parameters
    ----------
    arg : str
        argument to extend
    n : int
        number of strings to extend

    Returns
    -------
    List[str]
        list of extended arguments
    """
    return [f"{arg}_{i}" for i in range(n)]


def get_posterior_data(
    filenames: List[str], posterior_columns: List[str]
) -> List[np.ndarray]:
    """Get the posterior data from a list of files.

    Parameters
    ----------
    filenames : List[str]
        list of filenames
    posterior_columns : List[str]
        list of posterior columns

    Returns
    -------
    List[np.ndarray]
        dictionary of posterior data

    Raises
    ------
    ValueError
        If no files are found to read posterior data
    KeyError
        If the file is missing required columns
    """
    if len(filenames) == 0:
        raise ValueError("No files found to read posterior data")
    data_list = []
    for event in filenames:
        df = pd.read_csv(event, delimiter=" ")
        missing_columns = set(posterior_columns) - set(df.columns)
        if missing_columns:
            raise KeyError(
                f"The file '{event}' is missing required columns: {missing_columns}"
            )
        data = df[posterior_columns].to_numpy()
        data_list.append(data)
    return data_list


def get_vt_samples(filename: str, columns: List[str]) -> np.ndarray:
    """Get the VT samples from a list of files.

    Parameters
    ----------
    filename : str
        list of filenames
    columns : List[str]
        list of columns

    Returns
    -------
    np.ndarray
        dictionary of VT samples

    Raises
    ------
    KeyError
        If the file is missing required columns
    """
    df = pd.read_csv(filename, delimiter=" ")
    missing_columns = set(columns) - set(df.columns)
    if missing_columns:
        raise KeyError(
            f"The file '{filename}' is missing required columns: {missing_columns}"
        )
    data = df[columns].to_numpy()
    return data


def get_processed_priors(params: List[str], priors: dict) -> dict:
    """Get the processed priors from a list of parameters.

    Parameters
    ----------
    params : List[str]
        list of parameters
    priors : dict
        dictionary of priors

    Returns
    -------
    dict
        dictionary of processed priors

    Raises
    ------
    ValueError
        if the prior value is invalid
    """
    matched_prior_params = match_all(params, priors)
    for key, value in matched_prior_params.items():
        if isinstance(value, dict):
            value_cpy = value.copy()
            dist_type = value_cpy.pop("dist")
            matched_prior_params[key] = available_priors[dist_type](
                **value_cpy, validate_args=True
            )
    for param in params:
        if param not in matched_prior_params:
            raise ValueError(f"Missing prior for {param}")
    return matched_prior_params


def check_vt_params(vt_params: List[str], parameters: List[str]) -> None:
    """Check if all the parameters in the VT are in the model.

    Parameters
    ----------
    vt_params : List[str]
        list of VT parameters
    parameters : List[str]
        list of model parameters

    Raises
    ------
    ValueError
        if the parameters in the VT do not match the parameters in the model
    """
    if set(vt_params) - set(parameters):
        raise ValueError(
            "The parameters in the VT do not match the parameters in the model. "
            f"VT_PARAMS: {vt_params}, parameters: {parameters}"
        )


def vt_json_read_and_process(
    parameters: Sequence[str], settings_path: str
) -> VolumeTimeSensitivityInterface:
    """Read and process the VT JSON file.

    Parameters
    ----------
    parameters : Sequence[str]
        list of parameters
    settings_path : str
        path to the VT settings

    Returns
    -------
    VolumeTimeSensitivityInterface
        VT object
    """
    vt_settings = read_json(settings_path)
    vt_type = vt_settings.pop("type")
    vt = available_vts[vt_type]
    if vt_type == "pdet_O3":
        return vt(parameters=parameters, **vt_settings)
    else:
        vt_path = vt_settings.pop("filename")
        return vt(parameters=parameters, filename=vt_path, **vt_settings)


def get_dist(meta_dict: dict[str, Union[str, float]]) -> DistributionLike:
    """Get the distribution from the dictionary. It expects the dictionary to have the
    key 'dist' which is the name of the distribution and the rest of the keys to be the
    parameters of the distribution.

    Example
    -------
    >>> std_normal = get_dist({"dist": "Normal", "loc": 0.0, "scale": 1.0})
    >>> std_normal.loc
    0.0
    >>> std_normal.scale
    1.0

    Parameters
    ----------
    meta_dict : dict[str, Union[str, float]]
        Dictionary containing the distribution name and its parameters

    Returns
    -------
    DistributionLike
        The distribution object
    """
    dist_name = meta_dict.pop("dist")
    return getattr(dist, dist_name)(**meta_dict)


def ppd_ranges(
    parameters: List[str], ranges: List[Tuple[str, float, float, int]]
) -> List[Tuple[float, float, int]]:
    """Convert the PPD ranges to the format required by the PPD function.

    Parameters
    ----------
    parameters : List[str]
        list of parameters
    ranges : List[Tuple[str, float, float, int]]
        list of ranges

    Returns
    -------
    List[Tuple[float, float, int]]
        list of ranges

    Raises
    ------
    ValueError
        If the parameter is not found in the list of parameters
    """
    _ranges: List[Tuple[float, float, int]] = [None] * len(parameters)
    for name, *_range in ranges:
        if name not in parameters:
            raise ValueError(f"Parameter {name} not found in {parameters}.")
        _ranges[parameters.index(name)] = (
            float(_range[0]),
            float(_range[1]),
            int(_range[2]),
        )
    return _ranges


def save_inference_data(mcmc: numpyro.infer.MCMC) -> None:
    os.makedirs("numpyro_sampler_data", exist_ok=True)

    inference_data = az.from_numpyro(mcmc)

    header = list(inference_data.posterior.data_vars.keys())

    posterior_samples = mcmc.get_samples()
    np.savetxt(
        "numpyro_sampler_data/samples.dat",
        np.column_stack([posterior_samples[key] for key in header]),
        header=" ".join(header),
    )

    summary = az.summary(inference_data)

    pd.DataFrame(summary).to_json("posterior_summary.json", indent=4)

    posterior_data = np.permute_dims(
        np.asarray(inference_data.posterior.to_dataarray()),
        (1, 2, 0),  # (variable, chain, draw) -> (chain, draw, variable)
    )

    n_chains = posterior_data.shape[0]

    for i in range(n_chains):
        np.savetxt(
            f"numpyro_sampler_data/chain_{i}.dat",
            posterior_data[i],
            header=" ".join(header),
            comments="#",
            delimiter=" ",
        )<|MERGE_RESOLUTION|>--- conflicted
+++ resolved
@@ -3,19 +3,11 @@
 
 
 import json
-<<<<<<< HEAD
 import os
-import warnings
-=======
->>>>>>> 93eb9936
 from collections.abc import Sequence
 from typing import Dict, List, Tuple, Union
 
-<<<<<<< HEAD
 import arviz as az
-import jax
-=======
->>>>>>> 93eb9936
 import numpy as np
 import numpyro
 import pandas as pd
