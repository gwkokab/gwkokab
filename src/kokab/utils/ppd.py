--- conflicted
+++ resolved
@@ -13,10 +13,7 @@
 # limitations under the License.
 
 
-<<<<<<< HEAD
 from multiprocessing import pool
-=======
->>>>>>> 0d74f2e4
 from typing import Dict, List, Tuple, Union
 
 import h5py
@@ -181,11 +178,6 @@
     shape = xx_mesh.shape
     xx_mesh = xx_mesh.reshape(-1, shape[-1])
 
-<<<<<<< HEAD
-    print("nf_samples.shape", nf_samples.shape)
-    print(nf_samples)
-    print(constants, nf_samples_mapping)
-
     def _compute_probs(params: np.ndarray) -> np.ndarray:
         _model = model(
             **constants,
@@ -208,37 +200,6 @@
         p.close()
         p.join()
 
-=======
-    def compute_probs(params: Array) -> Array:
-        """Compute the probability density function of a model.
-
-        Parameters
-        ----------
-        params : Array
-            A callable that computes the log-probability density function of the model.
-
-        Returns
-        -------
-        Array
-            The probability density function of the model.
-        """
-
-        logpdf = model(
-            **constants,
-            **{k: params[v] for k, v in nf_samples_mapping.items()},
-            validate_args=True,
-        ).log_prob
-
-        logpdf = jax.vmap(logpdf)
-
-        prob_vec = jnp.exp(logpdf(xx_mesh))
-
-        return prob_vec
-
-    prob_values: Array = jax.lax.map(
-        jax.jit(compute_probs, donate_argnums=0), nf_samples
-    )
->>>>>>> 0d74f2e4
     del nf_samples
     prob_values = prob_values.reshape(-1, *shape[:-1])
     prob_values = np.moveaxis(prob_values, 0, -1)
