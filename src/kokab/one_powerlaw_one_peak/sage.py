--- conflicted
+++ resolved
@@ -92,14 +92,7 @@
 
     model = Bake(SmoothedPowerlawPeakAndPowerlawRedshift)(**model_prior_param)
 
-<<<<<<< HEAD
-    nvt = vt_json_read_and_process(
-        [param.name for param in parameters], args.vt_path, args.vt_json
-    )
-=======
     nvt = vt_json_read_and_process([param.name for param in parameters], args.vt_json)
-    logVT = nvt.get_mapped_logVT()
->>>>>>> 7a086c0c
 
     pmean_kwargs = poisson_mean_parser.poisson_mean_parser(args.pmean_json)
     erate_estimator = PoissonMean(nvt, key=KEY4, **pmean_kwargs)
