# Copyright 2023 The GWKokab Authors
#
# Licensed under the Apache License, Version 2.0 (the "License");
# you may not use this file except in compliance with the License.
# You may obtain a copy of the License at
#
#     http://www.apache.org/licenses/LICENSE-2.0
#
# Unless required by applicable law or agreed to in writing, software
# distributed under the License is distributed on an "AS IS" BASIS,
# WITHOUT WARRANTIES OR CONDITIONS OF ANY KIND, either express or implied.
# See the License for the specific language governing permissions and
# limitations under the License.

<<<<<<< HEAD
=======

>>>>>>> 8256191b
import json
import warnings
from argparse import ArgumentDefaultsHelpFormatter, ArgumentParser
from glob import glob
from typing import List, Tuple

import numpy as np
from jax import random as jrd

import gwkokab
from gwkokab.debug import enable_debugging
from gwkokab.inference import Bake, flowMChandler, PoissonLikelihood
from gwkokab.models import NPowerlawMGaussian
from gwkokab.models.utils import create_truncated_normal_distributions
from gwkokab.parameters import (
    COS_TILT_1,
    COS_TILT_2,
    ECCENTRICITY,
    PRIMARY_MASS_SOURCE,
    PRIMARY_SPIN_MAGNITUDE,
    REDSHIFT,
    SECONDARY_MASS_SOURCE,
    SECONDARY_SPIN_MAGNITUDE,
)
from gwkokab.poisson_mean import (
    ImportanceSamplingPoissonMean,
    InverseTransformSamplingPoissonMean,
)

from ..utils import sage_parser
from ..utils.common import (
    expand_arguments,
    flowMC_json_read_and_process,
    get_posterior_data,
    get_processed_priors,
    vt_json_read_and_process,
)


def make_parser() -> ArgumentParser:
    parser = ArgumentParser(formatter_class=ArgumentDefaultsHelpFormatter)
    parser = sage_parser.get_parser(parser)

    model_group = parser.add_argument_group("Model Options")
    model_group.add_argument(
        "--n-pl",
        type=int,
        help="Number of power-law components in the mass model.",
    )
    model_group.add_argument(
        "--n-g",
        type=int,
        help="Number of Gaussian components in the mass model.",
    )
    model_group.add_argument(
        "--no-spin",
        action="store_true",
        help="Do not include spin parameters in the model.",
    )
    model_group.add_argument(
        "--no-tilt",
        action="store_true",
        help="Do not include tilt parameters in the model.",
    )
    model_group.add_argument(
        "--no-redshift",
        action="store_true",
        help="Do not include redshift parameters in the model.",
    )
    model_group.add_argument(
        "--no-eccentricity",
        action="store_true",
        help="Do not include eccentricity in the model.",
    )
    model_group.add_argument(
        "--spin-truncated-normal",
        action="store_true",
        help="Use truncated normal distributions for spin parameters.",
    )

    return parser


def main() -> None:
    r"""Main function of the script."""
    warnings.warn(
        "If you have made any changes to any parameters, please make sure"
        " that the changes are reflected in scripts that generate plots.",
        Warning,
    )

    parser = make_parser()
    args = parser.parse_args()

    if args.verbose:
        enable_debugging()

    SEED = args.seed
    KEY = jrd.PRNGKey(SEED)
    KEY1, KEY2, KEY3, KEY4 = jrd.split(KEY, 4)
    POSTERIOR_REGEX = args.posterior_regex
    POSTERIOR_COLUMNS = args.posterior_columns

    FLOWMC_HANDLER_KWARGS = flowMC_json_read_and_process(args.flowMC_json)

    FLOWMC_HANDLER_KWARGS["sampler_kwargs"]["rng_key"] = KEY1
    FLOWMC_HANDLER_KWARGS["nf_model_kwargs"]["key"] = KEY2

    N_pl = args.n_pl
    N_g = args.n_g

    has_spin = not args.no_spin
    has_tilt = not args.no_tilt
    has_eccentricity = not args.no_eccentricity
    has_redshift = not args.no_redshift

    with open(args.prior_json, "r") as f:
        prior_dict = json.load(f)

    all_params: List[Tuple[str, int]] = [
        ("alpha_pl", N_pl),
        ("beta_pl", N_pl),
        ("m1_loc_g", N_g),
        ("m2_loc_g", N_g),
        ("m1_scale_g", N_g),
        ("m2_scale_g", N_g),
        ("mmax_pl", N_pl),
        ("mmin_pl", N_pl),
    ]

    parameters = [PRIMARY_MASS_SOURCE, SECONDARY_MASS_SOURCE]

    if has_spin:
        parameters.extend([PRIMARY_SPIN_MAGNITUDE, SECONDARY_SPIN_MAGNITUDE])
        if args.spin_truncated_normal:
            gwkokab.models.npowerlawmgaussian._model.build_spin_distributions = (
                create_truncated_normal_distributions
            )
            all_params.extend(
                [
                    ("chi1_high_g", N_g),
                    ("chi1_high_pl", N_pl),
                    ("chi1_loc_g", N_g),
                    ("chi1_loc_pl", N_pl),
                    ("chi1_low_g", N_g),
                    ("chi1_low_pl", N_pl),
                    ("chi1_scale_g", N_g),
                    ("chi1_scale_pl", N_pl),
                    ("chi2_high_g", N_g),
                    ("chi2_high_pl", N_pl),
                    ("chi2_loc_g", N_g),
                    ("chi2_loc_pl", N_pl),
                    ("chi2_low_g", N_g),
                    ("chi2_low_pl", N_pl),
                    ("chi2_scale_g", N_g),
                    ("chi2_scale_pl", N_pl),
                ]
            )
        else:
            all_params.extend(
                [
                    ("chi1_mean_g", N_g),
                    ("chi1_mean_pl", N_pl),
                    ("chi1_scale_g", N_g),
                    ("chi1_scale_pl", N_pl),
                    ("chi1_variance_g", N_g),
                    ("chi1_variance_pl", N_pl),
                    ("chi2_mean_g", N_g),
                    ("chi2_mean_pl", N_pl),
                    ("chi2_scale_g", N_g),
                    ("chi2_scale_pl", N_pl),
                    ("chi2_variance_g", N_g),
                    ("chi2_variance_pl", N_pl),
                ]
            )
    if has_tilt:
        parameters.extend([COS_TILT_1, COS_TILT_2])
        all_params.extend(
            [
                ("cos_tilt1_scale_g", N_g),
                ("cos_tilt1_scale_pl", N_pl),
                ("cos_tilt2_scale_g", N_g),
                ("cos_tilt2_scale_pl", N_pl),
            ]
        )
    if has_eccentricity:
        parameters.append(ECCENTRICITY)
        all_params.extend(
            [
                ("ecc_high_g", N_g),
                ("ecc_high_pl", N_pl),
                ("ecc_loc_g", N_g),
                ("ecc_loc_pl", N_pl),
                ("ecc_low_g", N_g),
                ("ecc_low_pl", N_pl),
                ("ecc_scale_g", N_g),
                ("ecc_scale_pl", N_pl),
            ]
        )
    if has_redshift:
        parameters.append(REDSHIFT)
        all_params.extend(
            [
                ("redshift_lamb_g", N_g),
                ("redshift_lamb_pl", N_pl),
                ("redshift_z_max_g", N_g),
                ("redshift_z_max_pl", N_pl),
            ]
        )

    all_params.append(("log_rate", N_pl + N_g))

    extended_params = []
    for params in all_params:
        extended_params.extend(expand_arguments(*params))

    model_prior_param = get_processed_priors(extended_params, prior_dict)

    model = Bake(NPowerlawMGaussian)(
        N_pl=N_pl,
        N_g=N_g,
        use_spin=has_spin,
        use_tilt=has_tilt,
        use_eccentricity=has_eccentricity,
        use_redshift=has_redshift,
        **model_prior_param,
    )

    nvt = vt_json_read_and_process(
        [param.name for param in parameters], args.vt_path, args.vt_json
    )
    logVT = nvt.get_vmapped_logVT()

    if args.erate_estimator == "IS":
        erate_estimator = ImportanceSamplingPoissonMean(
            logVT,
<<<<<<< HEAD
            [PRIMARY_MASS_SOURCE, SECONDARY_MASS_SOURCE, ECCENTRICITY],
=======
            parameters,
>>>>>>> 8256191b
            jrd.PRNGKey(np.random.randint(0, 2**32, dtype=np.uint32)),
            args.n_samples,
            args.analysis_time,
        )
    elif args.erate_estimator == "ITS":
        erate_estimator = InverseTransformSamplingPoissonMean(
            logVT,
            jrd.PRNGKey(np.random.randint(0, 2**32, dtype=np.uint32)),
            args.n_samples,
            args.analysis_time,
        )
    else:
        raise ValueError("Invalid estimator for expected rate.")

    poisson_likelihood = PoissonLikelihood(
        model=model,
        parameters=parameters,
        data=get_posterior_data(glob(POSTERIOR_REGEX), POSTERIOR_COLUMNS),
        ERate_fn=erate_estimator.__call__,
    )

    constants = model.constants

    constants["N_pl"] = N_pl
    constants["N_g"] = N_g
    constants["use_spin"] = int(has_spin)
    constants["use_tilt"] = int(has_tilt)
    constants["use_eccentricity"] = int(has_eccentricity)
    constants["use_redshift"] = int(has_redshift)

    with open("constants.json", "w") as f:
        json.dump(constants, f)

    with open("nf_samples_mapping.json", "w") as f:
        json.dump(poisson_likelihood.variables_index, f)

    N_CHAINS = FLOWMC_HANDLER_KWARGS["sampler_kwargs"]["n_chains"]
    initial_position = poisson_likelihood.priors.sample(KEY3, (N_CHAINS,))

    FLOWMC_HANDLER_KWARGS["nf_model_kwargs"]["n_features"] = initial_position.shape[1]
    FLOWMC_HANDLER_KWARGS["sampler_kwargs"]["n_dim"] = initial_position.shape[1]

    FLOWMC_HANDLER_KWARGS["data_dump_kwargs"]["labels"] = list(model.variables.keys())

    handler = flowMChandler(
        logpdf=poisson_likelihood.log_posterior,
        initial_position=initial_position,
        **FLOWMC_HANDLER_KWARGS,
    )

    handler.run()<|MERGE_RESOLUTION|>--- conflicted
+++ resolved
@@ -12,10 +12,7 @@
 # See the License for the specific language governing permissions and
 # limitations under the License.
 
-<<<<<<< HEAD
-=======
-
->>>>>>> 8256191b
+
 import json
 import warnings
 from argparse import ArgumentDefaultsHelpFormatter, ArgumentParser
@@ -252,11 +249,7 @@
     if args.erate_estimator == "IS":
         erate_estimator = ImportanceSamplingPoissonMean(
             logVT,
-<<<<<<< HEAD
-            [PRIMARY_MASS_SOURCE, SECONDARY_MASS_SOURCE, ECCENTRICITY],
-=======
             parameters,
->>>>>>> 8256191b
             jrd.PRNGKey(np.random.randint(0, 2**32, dtype=np.uint32)),
             args.n_samples,
             args.analysis_time,
