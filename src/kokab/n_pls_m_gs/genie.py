--- conflicted
+++ resolved
@@ -20,10 +20,6 @@
 
 import numpy as np
 from jax import numpy as jnp, random as jrd
-<<<<<<< HEAD
-from jaxtyping import Int
-=======
->>>>>>> 8256191b
 from numpyro import distributions as dist
 
 import gwkokab
@@ -374,11 +370,7 @@
     if args.erate_estimator == "IS":
         erate_estimator = ImportanceSamplingPoissonMean(
             logVT,
-<<<<<<< HEAD
-            [PRIMARY_MASS_SOURCE, SECONDARY_MASS_SOURCE, ECCENTRICITY],
-=======
             [gwk_parameter[p] for p in parameters_name],
->>>>>>> 8256191b
             jrd.PRNGKey(np.random.randint(0, 2**32, dtype=np.uint32)),
             args.n_samples,
             args.analysis_time,
