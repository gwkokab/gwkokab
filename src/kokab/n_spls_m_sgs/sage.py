--- conflicted
+++ resolved
@@ -257,11 +257,7 @@
     if args.erate_estimator == "IS":
         erate_estimator = ImportanceSamplingPoissonMean(
             logVT,
-<<<<<<< HEAD
-            [PRIMARY_MASS_SOURCE, SECONDARY_MASS_SOURCE, ECCENTRICITY],
-=======
             parameters,
->>>>>>> 8256191b
             jrd.PRNGKey(np.random.randint(0, 2**32, dtype=np.uint32)),
             args.n_samples,
             args.analysis_time,
