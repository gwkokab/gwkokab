--- conflicted
+++ resolved
@@ -323,12 +323,9 @@
 
     FLOWMC_HANDLER_KWARGS = flowMC_default_parameters(**FLOWMC_HANDLER_KWARGS)
 
-<<<<<<< HEAD
     if args.adam_optimizer:
         FLOWMC_HANDLER_KWARGS["sampler_kwargs"]["strategies"] = [Adam_opt, "default"]
 
-=======
->>>>>>> 0b86c8cc
     handler = flowMChandler(
         logpdf=poisson_likelihood.log_posterior,
         initial_position=initial_position,
