# Copyright 2023 The GWKokab Authors
#
# Licensed under the Apache License, Version 2.0 (the "License");
# you may not use this file except in compliance with the License.
# You may obtain a copy of the License at
#
#     http://www.apache.org/licenses/LICENSE-2.0
#
# Unless required by applicable law or agreed to in writing, software
# distributed under the License is distributed on an "AS IS" BASIS,
# WITHOUT WARRANTIES OR CONDITIONS OF ANY KIND, either express or implied.
# See the License for the specific language governing permissions and
# limitations under the License.


import json
import warnings
from argparse import ArgumentDefaultsHelpFormatter, ArgumentParser
from glob import glob

from jax import random as jrd

from gwkokab.debug import enable_debugging
from gwkokab.inference import Bake, flowMChandler, PoissonLikelihood
from gwkokab.parameters import ECCENTRICITY, PRIMARY_MASS_SOURCE, SECONDARY_MASS_SOURCE
from gwkokab.poisson_mean import (
    ImportanceSamplingPoissonMean,
    InverseTransformSamplingPoissonMean,
)
<<<<<<< HEAD
from kokab.ecc_matters.common import EccentricityMattersModel
from kokab.utils import sage_parser
from kokab.utils.common import (
    flowMC_json_read_and_process,
=======

from ..utils import sage_parser
from ..utils.common import (
    flowMC_default_parameters,
>>>>>>> 9bbfbf02
    get_posterior_data,
    get_processed_priors,
    read_json,
    vt_json_read_and_process,
)


def make_parser() -> ArgumentParser:
    parser = ArgumentParser(formatter_class=ArgumentDefaultsHelpFormatter)
    parser = sage_parser.get_parser(parser)

    return parser


def main() -> None:
    r"""Main function of the script."""
    warnings.warn(
        "If you have made any changes to any parameters, please make sure"
        " that the changes are reflected in scripts that generate plots.",
        Warning,
    )

    parser = make_parser()
    args = parser.parse_args()

    if args.verbose:
        enable_debugging()

    SEED = args.seed
    KEY = jrd.PRNGKey(SEED)
    KEY1, KEY2, KEY3, KEY4 = jrd.split(KEY, 4)
    POSTERIOR_REGEX = args.posterior_regex
    POSTERIOR_COLUMNS = args.posterior_columns

    prior_dict = read_json(args.prior_json)

    model_prior_param = get_processed_priors(
        ["log_rate", "alpha_m", "mmin", "mmax", "loc", "scale", "low", "high"],
        prior_dict,
    )

    model = Bake(EccentricityMattersModel)(**model_prior_param)

    parameters = [PRIMARY_MASS_SOURCE, SECONDARY_MASS_SOURCE, ECCENTRICITY]

    nvt = vt_json_read_and_process(
        [param.name for param in parameters], args.vt_path, args.vt_json
    )
    logVT = nvt.get_vmapped_logVT()

    if args.erate_estimator == "IS":
        erate_estimator = ImportanceSamplingPoissonMean(
            logVT,
            [PRIMARY_MASS_SOURCE, SECONDARY_MASS_SOURCE, ECCENTRICITY],
            KEY4,
            args.n_samples,
            args.analysis_time,
        )
    elif args.erate_estimator == "ITS":
        erate_estimator = InverseTransformSamplingPoissonMean(
            logVT,
            KEY4,
            args.n_samples,
            args.analysis_time,
        )
    else:
        raise ValueError("Invalid estimator for expected rate.")

    poisson_likelihood = PoissonLikelihood(
        model=model,
        parameters=parameters,
        data=get_posterior_data(glob(POSTERIOR_REGEX), POSTERIOR_COLUMNS),
        ERate_fn=erate_estimator.__call__,
    )

    constants = model.constants

    with open("constants.json", "w") as f:
        json.dump(constants, f)

    with open("nf_samples_mapping.json", "w") as f:
        json.dump(poisson_likelihood.variables_index, f)

    FLOWMC_HANDLER_KWARGS = read_json(args.flowMC_json)

    FLOWMC_HANDLER_KWARGS["sampler_kwargs"]["rng_key"] = KEY1
    FLOWMC_HANDLER_KWARGS["nf_model_kwargs"]["key"] = KEY2

    N_CHAINS = FLOWMC_HANDLER_KWARGS["sampler_kwargs"]["n_chains"]
    initial_position = poisson_likelihood.priors.sample(KEY3, (N_CHAINS,))

    FLOWMC_HANDLER_KWARGS["nf_model_kwargs"]["n_features"] = initial_position.shape[1]
    FLOWMC_HANDLER_KWARGS["sampler_kwargs"]["n_dim"] = initial_position.shape[1]

    FLOWMC_HANDLER_KWARGS["data_dump_kwargs"]["labels"] = list(model.variables.keys())

    FLOWMC_HANDLER_KWARGS = flowMC_default_parameters(**FLOWMC_HANDLER_KWARGS)

    if args.adam_optimizer:
        from flowMC.strategy.optimization import optimization_Adam

        adam_kwargs = read_json(args.adam_json)
        Adam_opt = optimization_Adam(**adam_kwargs)

        FLOWMC_HANDLER_KWARGS["sampler_kwargs"]["strategies"] = [Adam_opt, "default"]

    handler = flowMChandler(
        logpdf=poisson_likelihood.log_posterior,
        initial_position=initial_position,
        **FLOWMC_HANDLER_KWARGS,
    )

    handler.run(args.debug_nans)<|MERGE_RESOLUTION|>--- conflicted
+++ resolved
@@ -27,17 +27,10 @@
     ImportanceSamplingPoissonMean,
     InverseTransformSamplingPoissonMean,
 )
-<<<<<<< HEAD
 from kokab.ecc_matters.common import EccentricityMattersModel
 from kokab.utils import sage_parser
 from kokab.utils.common import (
-    flowMC_json_read_and_process,
-=======
-
-from ..utils import sage_parser
-from ..utils.common import (
     flowMC_default_parameters,
->>>>>>> 9bbfbf02
     get_posterior_data,
     get_processed_priors,
     read_json,
