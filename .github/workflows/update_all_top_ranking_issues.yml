name: Update all top-ranking issues

on:
  schedule:
    - cron: "0 0 * * Sun" # At 12:00am on Sunday
  workflow_dispatch:

permissions:
  issues: write

jobs:
  update_top_ranking_issues:
    runs-on: ubuntu-latest
    if: github.repository_owner == 'gwkokab'
    steps:
<<<<<<< HEAD
      - uses: actions/checkout@ee0669bd1cc54295c223e0bb666b733df41de1c5 # v4
      - uses: actions/setup-python@70dcb22d269dc9546a5d97f4b11548f130526421 # v5
=======
      - uses: actions/checkout@6d193bf28034eafb982f37bd894289fe649468fc # v4
      - uses: actions/setup-python@e9aba2c848f5ebd159c070c61ea2c4e2b122355e # v5
>>>>>>> 63d6b003
        with:
          python-version: "3.11"
          architecture: "x64"
          cache: "pip"
      - name: Install dependencies
        run: pip install -r scripts/requirements.txt
      - name: Update top-ranking issues
        run: python scripts/update_top_ranking_issues.py --github-token ${{ secrets.GITHUB_TOKEN }} --issue-reference-number 62<|MERGE_RESOLUTION|>--- conflicted
+++ resolved
@@ -13,13 +13,8 @@
     runs-on: ubuntu-latest
     if: github.repository_owner == 'gwkokab'
     steps:
-<<<<<<< HEAD
-      - uses: actions/checkout@ee0669bd1cc54295c223e0bb666b733df41de1c5 # v4
-      - uses: actions/setup-python@70dcb22d269dc9546a5d97f4b11548f130526421 # v5
-=======
       - uses: actions/checkout@6d193bf28034eafb982f37bd894289fe649468fc # v4
       - uses: actions/setup-python@e9aba2c848f5ebd159c070c61ea2c4e2b122355e # v5
->>>>>>> 63d6b003
         with:
           python-version: "3.11"
           architecture: "x64"
