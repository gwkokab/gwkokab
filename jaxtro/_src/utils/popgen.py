#  Copyright 2023 The Jaxtro Authors
#
#  Licensed under the Apache License, Version 2.0 (the "License");
#  you may not use this file except in compliance with the License.
#  You may obtain a copy of the License at
#
#      http://www.apache.org/licenses/LICENSE-2.0
#
#  Unless required by applicable law or agreed to in writing, software
#  distributed under the License is distributed on an "AS IS" BASIS,
#  WITHOUT WARRANTIES OR CONDITIONS OF ANY KIND, either express or implied.
#  See the License for the specific language governing permissions and
#  limitations under the License.

from __future__ import annotations

import glob
import os

import numpy as np
from jax import numpy as jnp, vmap
from tqdm import tqdm

from ..models import *
from .misc import dump_configurations
from .plotting import scatter2d_batch_plot, scatter2d_plot, scatter3d_plot


class PopulationGenerator:
    """Class to generate population and save them to disk."""

    def __init__(self, general: dict, models: list[dict]) -> None:
        """__init__ method for PopulationGenerator.

        Parameters
        ----------
        config : dict
            Configuration dictionary for PopulationGenerator.
        """
        self.check_general(general)
        for model in models:
            self.check_models(model)

        self._size: int = general["size"]
        self._error_scale: float = general["error_scale"]
        self._error_size: int = general["error_size"]
        self._root_container: str = general["root_container"]
        self._event_filename: str = general["event_filename"]
        self._config_filename: str = general["config_filename"]
        self._num_realizations: int = general["num_realizations"]
        self._models: list = models

    @staticmethod
    def check_general(general: dict) -> None:
        """Check if all the required configs are present."""
        assert general.get("size", None) is not None
        assert general.get("error_scale", None) is not None
        assert general.get("error_size", None) is not None
        assert general.get("root_container", None) is not None
        assert general.get("event_filename", None) is not None
        assert general.get("config_filename", None) is not None

    @staticmethod
    def check_models(model: dict) -> None:
        """Check if all the required configs are present."""
        assert model.get("model", None) is not None
        assert model.get("config_vars", None) is not None
        assert model.get("col_names", None) is not None
        assert model.get("params", None) is not None

    def generate(self):
        """Generate population and save them to disk."""
        os.makedirs(self._root_container, exist_ok=True)

        col_names = []

        for i in tqdm(
            range(self._num_realizations),
            desc="Realizations",
            total=self._num_realizations,
            unit="realization",
            unit_scale=True,
        ):
            container = f"{self._root_container}/realization_{i}"
            config_filename = f"{container}/{self._config_filename}"
            injection_filename = f"{container}/injections/population.dat"

            os.makedirs(container, exist_ok=True)
            os.makedirs(f"{container}/injections", exist_ok=True)
            os.makedirs(f"{container}/posteriors", exist_ok=True)
            os.makedirs(f"{container}/plots", exist_ok=True)

            config_vals = []
            col_names = []
            realisations = jnp.empty((self._size, 0))
            realisations_err = jnp.empty((self._size, self._error_size, 0))
            for model in self._models:
<<<<<<< HEAD
                model_instance: AbstractModel = eval(model["model"])(**model["params"])
=======
                model_instance = eval(model["model"])(**model["params"])
>>>>>>> feddc88a
                rvs = model_instance.samples(self._size).reshape((self._size, -1))
                err_rvs = vmap(
                    lambda x: model_instance.add_error(
                        x=x,
                        scale=self._error_scale,
                        size=self._error_size,
                    ),
                    in_axes=(0,),
                )(rvs)
                realisations = jnp.concatenate((realisations, rvs), axis=-1)
                realisations_err = jnp.concatenate((realisations_err, err_rvs), axis=-1)

                config_vals.extend([(x, model["params"][x]) for x in model["config_vars"]])
                col_names.extend(model["col_names"])

            dump_configurations(config_filename, *config_vals)

            np.savetxt(injection_filename, realisations, header="\t".join(col_names))

            for event_num, realisation in enumerate(realisations):
                filename_event = f"{container}/posteriors/{self._event_filename.format(event_num)}"
                np.savetxt(
                    filename_event,
                    realisations_err[event_num, :, :],
                    header="\t".join(col_names),
                )

                filename_inj = f"{container}/injections/inj_{event_num}.dat"
                np.savetxt(
                    filename_inj,
                    realisation.reshape((1, -1)),
                    header="\t".join(col_names),
                )

        realization_regex = f"{self._root_container}/realization_*"
        indexes = {var: i for i, var in enumerate(col_names)}

        for realization in tqdm(
            glob.glob(realization_regex),
            desc="Ploting 2D Posterior",
            total=self._num_realizations,
            unit="event",
            unit_scale=True,
        ):
            scatter2d_batch_plot(
                file_pattern=realization + f"/posteriors/{self._event_filename.format('*')}",
                output_filename=f"{realization}/plots/mass_posterior.png",
                x_index=indexes["m1_source"],
                y_index=indexes["m2_source"],
                x_label=r"$m_1 [M_\odot]$",
                y_label=r"$m_2 [M_\odot]$",
                plt_title="Mass Posteriors",
            )
            scatter2d_batch_plot(
                file_pattern=realization + f"/posteriors/{self._event_filename.format('*')}",
                output_filename=f"{realization}/plots/spin_posterior.png",
                x_index=indexes["a1"],
                y_index=indexes["a2"],
                x_label=r"$a_1$",
                y_label=r"$a_2$",
                plt_title="Spin Posteriors",
            )

        populations = glob.glob(f"{self._root_container}/realization_*/injections/population.dat")
        for filename in tqdm(
            populations,
            desc="Ploting Injections",
            total=self._num_realizations,
            unit="realization",
            unit_scale=True,
        ):
            output_filename = filename.replace("injections", "plots")
            scatter2d_plot(
                input_filename=filename,
                output_filename=output_filename.replace("population.dat", "mass_injs.png"),
                x_index=indexes["m1_source"],
                y_index=indexes["m2_source"],
                x_label=r"$m_1 [M_\odot]$",
                y_label=r"$m_2 [M_\odot]$",
                plt_title="Injections",
            )

            scatter3d_plot(
                input_filename=filename,
                output_filename=output_filename.replace("population.dat", "mass_ecc_injs.png"),
                x_index=indexes["m1_source"],
                y_index=indexes["m2_source"],
                z_index=indexes["ecc"],
                x_label=r"$m_1 [M_\odot]$",
                y_label=r"$m_2 [M_\odot]$",
                z_label=r"$\epsilon$",
                plt_title="Injections",
            )<|MERGE_RESOLUTION|>--- conflicted
+++ resolved
@@ -95,11 +95,7 @@
             realisations = jnp.empty((self._size, 0))
             realisations_err = jnp.empty((self._size, self._error_size, 0))
             for model in self._models:
-<<<<<<< HEAD
                 model_instance: AbstractModel = eval(model["model"])(**model["params"])
-=======
-                model_instance = eval(model["model"])(**model["params"])
->>>>>>> feddc88a
                 rvs = model_instance.samples(self._size).reshape((self._size, -1))
                 err_rvs = vmap(
                     lambda x: model_instance.add_error(
