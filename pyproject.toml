[build-system]
requires = ["setuptools", "wheel"]
build-backend = "setuptools.build_meta"

[tool.setuptools.packages]
find = { where = ["src/"] }

[project]
authors = [
    { name = "Meesum Qazalbash", email = "meesumqazalbash@gmail.com" },
    { name = "Muhammad Zeeshan", email = "m.zeeshan5885@gmail.com" },
    { name = "Richard O'Shaughnessy", email = "richardoshaughnessyrossma@gmail.com" },
]
name = "gwkokab"
version = "0.1.1.dev"
maintainers = [
    { name = "Meesum Qazalbash", email = "meesumqazalbash@gmail.com" },
]
description = "A JAX-based gravitational-wave population inference toolkit for parametric models"
readme = "README.md"
license = { file = "LICENSE" }
requires-python = ">=3.10"
classifiers = [
    "Intended Audience :: Developers",
    "Intended Audience :: Education",
    "Intended Audience :: Science/Research",
    "License :: OSI Approved :: Apache Software License",
    "Operating System :: MacOS",
    "Operating System :: Microsoft :: Windows",
    "Operating System :: POSIX :: Linux",
    "Programming Language :: Python :: 3.10",
    "Programming Language :: Python :: 3.11",
    "Programming Language :: Python :: 3.12",
    "Programming Language :: Python :: 3",
]
dependencies = [
    "chex==0.1.86",
    "flowMC==0.3.4",
    "h5py==3.11.0",
<<<<<<< HEAD
    "jax==0.4.31",
    "jaxlib==0.4.33",
=======
    "jax==0.4.33",
    "jaxlib==0.4.31",
>>>>>>> 7a5bafee
    "jaxtyping==0.2.34",
    "matplotlib==3.9.2",
    "mplcursors==0.5.3",
    "numpy<2",
    "numpyro==0.15.3",
    "pandas==2.2.2",
    "plotly==5.24.0",
    "rich==13.8.0",
    "RIFT==0.0.15.11",
    "seaborn==0.13.2",
    "typing_extensions==4.12.2",
]
keywords = [
    "astrophysics",
    "bayesian-inference",
    "jax",
    "neutron-stars",
    "gravitational-waves",
]

[project.optional-dependencies]
dev = [
    "pre-commit==3.8.0",
    "pytest==8.3.3",
    "ruff==0.6.2",
    "setuptools==75.1.0",
]

docs = [
    "ipython==8.26.0",
    "myst-parser==4.0.0",
    "nbsphinx==0.9.5",
    "readthedocs-sphinx-search==0.3.2",
    "sphinx-book-theme==1.1.3",
    "sphinx-copybutton==0.5.2",
    "sphinx-design==0.6.1",
    "sphinx-remove-toctrees==1.0.0.post1",
    "sphinx-tabs==3.4.5",
    "sphinx",
]

[project.urls]
Changelog = "https://github.com/gwkokab/gwkokab/blob/main/CHANGELOG.md"
Discussion = "https://github.com/gwkokab/gwkokab/discussions"
Homepage = "https://github.com/gwkokab/gwkokab"
Issues = "https://github.com/gwkokab/gwkokab/issues"

[project.scripts]
# GWKokab scripts
gwk_batch_scatter2d = "gwkokab.src.gwkokab_scripts.batch_scatter2d:main"
gwk_batch_scatter3d = "gwkokab.src.gwkokab_scripts.batch_scatter3d:main"
gwk_chain_plot = "gwkokab.src.gwkokab_scripts.chain_plot:main"
gwk_corner_plot = "gwkokab.src.gwkokab_scripts.corner_plot:main"
gwk_joint_plot = "gwkokab.src.gwkokab_scripts.joint_plot:main"
gwk_scatter2d = "gwkokab.src.gwkokab_scripts.scatter2d:main"
gwk_scatter3d = "gwkokab.src.gwkokab_scripts.scatter3d:main"
# Kokab scripts
# Genie scripts
genie_ecc_matter = "kokab.ecc_matters.genie:main"
genie_n_pls_m_gs = "kokab.n_pls_m_gs.genie:main"
genie_powerlaw_peak = "kokab.powerlawpeak.genie:main"
genie_powerlaw_primary_mass_ratio = "kokab.powerlawprimarymassratio.genie:main"
genie_single_gaussians = "kokab.single_gaussians.genie:main"

[tool.pytest.ini_options]
addopts = ["-v", "--color=yes"]
filterwarnings = [
    "error",
    "ignore:numpy.ufunc size changed,:RuntimeWarning",
    "ignore:Using a non-tuple sequence:FutureWarning",
    "ignore:jax.tree_structure is deprecated:FutureWarning",
    "ignore:numpy.linalg support is experimental:UserWarning",
    "ignore:scipy.linalg support is experimental:UserWarning",
    "once:No GPU:UserWarning",
    "once::DeprecationWarning",
]
doctest_optionflags = [
    "ELLIPSIS",
    "NORMALIZE_WHITESPACE",
    "IGNORE_EXCEPTION_DETAIL",
]<|MERGE_RESOLUTION|>--- conflicted
+++ resolved
@@ -37,13 +37,8 @@
     "chex==0.1.86",
     "flowMC==0.3.4",
     "h5py==3.11.0",
-<<<<<<< HEAD
-    "jax==0.4.31",
+    "jax==0.4.33",
     "jaxlib==0.4.33",
-=======
-    "jax==0.4.33",
-    "jaxlib==0.4.31",
->>>>>>> 7a5bafee
     "jaxtyping==0.2.34",
     "matplotlib==3.9.2",
     "mplcursors==0.5.3",
