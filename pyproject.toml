[build-system]
requires = ["setuptools", "wheel"]
build-backend = "setuptools.build_meta"

[tool.setuptools]
py-modules = ["jaxtro"]

[tool.setuptools.packages]
find = { }

[project]
authors = [
    { name = "Meesum Qazalbash", email = "meesumqazalbash@gmail.com" },
    { name = "Muhammad Zeeshan", email = "m.zeeshan5885@gmail.com" },
    { name = "Richard O'Shaughnessy", email = "richardoshaughnessyrossma@gmail.com" },
]
name = "jaxtro"
version = "0.0.3.dev"
maintainers = [
    { name = "Meesum Qazalbash", email = "meesumqazalbash@gmail.com" },
    { name = "Muhammad Zeeshan", email = "m.zeeshan5885@gmail.com" },
    { name = "Richard O'Shaughnessy", email = "richardoshaughnessyrossma@gmail.com" },
]
description = "A JAX-based gravitational-wave population inference"
readme = "README.md"
license = { file = "LICENSE" }
requires-python = ">=3.10"
classifiers = [
    "Development Status :: 3 - Alpha",
    "Programming Language :: Python :: 3",
    "Programming Language :: Python :: 3.10",
    "Programming Language :: Python :: 3.11",
    "License :: OSI Approved :: Apache Software License",
    "Operating System :: POSIX :: Linux",
]
dependencies = [
    "configargparse",
    "jax>=0.4.0",
    "jaxampler",
    "jaxlib>=0.4.0",
    "matplotlib>=3.8.0",
    "mplcursors",
    "numpy",
    "rift",
    "setuptools",
    "tfp-nightly",
    "tqdm",
    "twine",
    "wheel",
<<<<<<< HEAD
=======
    "mplcursors"
    "rift"
>>>>>>> e28cd4da
]
keywords = [
    "jax",
    "statistics",
    "monte-carlo",
    "markov-chain",
    "scientific",
    "astronomy",
    "astrophysics",
    "machine-learning",
    "deep-learning",
    "bayesian-inference",
    "probabilistic-programming",
]

[project.urls]
Homepage = "https://github.com/gwkokab/jaxtro"
Issues = "https://github.com/gwkokab/jaxtro/issues"
Discussion = "https://github.com/gwkokab/jaxtro/discussions"
Changelog = "https://github.com/gwkokab/jaxtro/blob/master/CHANGELOG.md"

[project.scripts]
jaxtro_genie = "jaxtro.main:main"

[tool.ruff]
ignore-init-module-imports = true
line-length = 120
fixable = ["I001", "F401"]
ignore = ["E402", "E721", "E731", "E741", "F722", "F403"]
select = ["E", "F", "I001"]

[tool.ruff.isort]
combine-as-imports = true
extra-standard-library = ["typing_extensions"]
lines-after-imports = 2
order-by-type = false

[tool.pyright]
reportIncompatibleMethodOverride = true
include = ["jaxtro", "tests"]<|MERGE_RESOLUTION|>--- conflicted
+++ resolved
@@ -47,11 +47,6 @@
     "tqdm",
     "twine",
     "wheel",
-<<<<<<< HEAD
-=======
-    "mplcursors"
-    "rift"
->>>>>>> e28cd4da
 ]
 keywords = [
     "jax",
